--- conflicted
+++ resolved
@@ -1,13 +1,4 @@
-<<<<<<< HEAD
 use crate::stm32::ETHERNET_DMA;
-=======
-#[cfg(feature = "stm32f4xx-hal")]
-use stm32f4xx_hal::stm32;
-#[cfg(feature = "stm32f7xx-hal")]
-use stm32f7xx_hal::pac as stm32;
-
-use stm32::ETHERNET_DMA;
->>>>>>> 284079db
 
 use core::{
     default::Default,
@@ -241,16 +232,10 @@
         self.next_entry = 0;
         let ring_ptr = self.entries[0].desc() as *const RxDescriptor;
         // Register RxDescriptor
-<<<<<<< HEAD
-        eth_dma.dmardlar.write(|w| {
-            // Note: unsafe block required for `stm32f107`.
-            unsafe { w.srl().bits(ring_ptr as u32) }
-        });
-=======
         eth_dma
             .dmardlar
+            // Note: unsafe block required for `stm32f107`.
             .write(|w| unsafe { w.srl().bits(ring_ptr as u32) });
->>>>>>> 284079db
 
         // We already have fences in `set_owned`, which is called in `setup`
 
