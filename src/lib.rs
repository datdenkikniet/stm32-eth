--- conflicted
+++ resolved
@@ -13,18 +13,11 @@
 /// Re-export
 #[cfg(feature = "stm32f4xx-hal")]
 pub use stm32f4xx_hal::stm32;
-<<<<<<< HEAD
-
-use hal::{rcc::Clocks, time::U32Ext};
+
+use hal::rcc::Clocks;
 use stm32::{Interrupt, ETHERNET_DMA, ETHERNET_MAC, NVIC};
 
 use cortex_m::asm;
-=======
-use stm32f4xx_hal::{
-    rcc::Clocks,
-    stm32::{Interrupt, ETHERNET_DMA, ETHERNET_MAC, NVIC},
-};
->>>>>>> 922c6a1a
 
 pub mod phy;
 use phy::{Phy, PhyStatus};
@@ -38,19 +31,12 @@
 mod tx;
 pub use tx::{TxDescriptor, TxError};
 use tx::{TxRing, TxRingEntry};
-<<<<<<< HEAD
-mod setup;
-pub use setup::setup;
-#[cfg(any(feature = "nucleo-f767zi", feature = "nucleo-f429zi"))]
-pub use setup::setup_pins;
-=======
 pub mod setup;
 pub use setup::EthPins;
 use setup::{
     AlternateVeryHighSpeed, RmiiCrsDv, RmiiRefClk, RmiiRxD0, RmiiRxD1, RmiiTxD0, RmiiTxD1,
     RmiiTxEN, MDC, MDIO,
 };
->>>>>>> 922c6a1a
 
 #[cfg(feature = "smoltcp-phy")]
 pub use smoltcp;
@@ -62,11 +48,6 @@
 /// From the datasheet: *VLAN Frame maxsize = 1522*
 const MTU: usize = 1522;
 
-<<<<<<< HEAD
-/// Ethernet driver for *STM32* chips with a *LAN8742*
-/// [`Phy`](phy/struct.Phy.html) like they're found on STM Nucleo-144
-/// boards.
-=======
 mod consts {
     /* For HCLK 60-100 MHz */
     pub const ETH_MACMIIAR_CR_HCLK_DIV_42: u8 = 0;
@@ -94,7 +75,6 @@
 }
 
 /// Ethernet driver for *STM32* chips with a RMII [`Phy`](phy/struct.Phy.html).
->>>>>>> 922c6a1a
 pub struct Eth<'rx, 'tx> {
     eth_mac: ETHERNET_MAC,
     eth_dma: ETHERNET_DMA,
@@ -119,10 +99,6 @@
         eth_dma: ETHERNET_DMA,
         rx_buffer: &'rx mut [RxRingEntry],
         tx_buffer: &'tx mut [TxRingEntry],
-<<<<<<< HEAD
-        clocks: &Clocks,
-    ) -> Self {
-=======
         phy_address: PhyAddress,
         clocks: Clocks,
         pins: EthPins<REFCLK, IO, CLK, CRS, TXEN, TXD0, TXD1, RXD0, RXD1>,
@@ -140,7 +116,6 @@
     {
         setup::setup();
         pins.setup_pins();
->>>>>>> 922c6a1a
         let mut eth = Eth {
             eth_mac,
             eth_dma,
@@ -148,59 +123,27 @@
             tx_ring: TxRing::new(tx_buffer),
             phy_address,
         };
-<<<<<<< HEAD
-        eth.init(clocks);
-=======
         eth.init(clocks)?;
->>>>>>> 922c6a1a
         eth.rx_ring.start(&eth.eth_dma);
         eth.tx_ring.start(&eth.eth_dma);
         Ok(eth)
     }
 
-<<<<<<< HEAD
-    fn init(&mut self, clocks: &Clocks) -> &Self {
-=======
     fn init(&mut self, clocks: Clocks) -> Result<(), WrongClock> {
         let clock_range = match clocks.hclk().0 {
             60_000_000..=99_999_999 => ETH_MACMIIAR_CR_HCLK_DIV_42,
             100_000_000..=149_999_999 => ETH_MACMIIAR_CR_HCLK_DIV_62,
             25_000_000..=34_999_999 => ETH_MACMIIAR_CR_HCLK_DIV_16,
             35_000_000..=59_999_999 => ETH_MACMIIAR_CR_HCLK_DIV_26,
+            #[cfg(feature = "stm32f4xx-hal")]
             150_000_000..=168_000_000 => ETH_MACMIIAR_CR_HCLK_DIV_102,
+            #[cfg(feature = "stm32f7xx-hal")]
+            150_000_000..=216_000_000 => ETH_MACMIIAR_CR_HCLK_DIV_102,
             _ => return Err(WrongClock),
         };
->>>>>>> 922c6a1a
         self.reset_dma_and_wait();
 
-        /* For HCLK 60-100 MHz */
-        const ETH_MACMIIAR_CR_HCLK_DIV_42: u8 = 0;
-        /* For HCLK 100-150 MHz */
-        const ETH_MACMIIAR_CR_HCLK_DIV_62: u8 = 1;
-        /* For HCLK 20-35 MHz */
-        const ETH_MACMIIAR_CR_HCLK_DIV_16: u8 = 2;
-        /* For HCLK 35-60 MHz */
-        const ETH_MACMIIAR_CR_HCLK_DIV_26: u8 = 3;
-        /* For HCLK 150+ MHz */
-        const ETH_MACMIIAR_CR_HCLK_DIV_102: u8 = 4;
-
         // set clock range in MAC MII address register
-<<<<<<< HEAD
-        let clock_range;
-        if clocks.hclk() <= 35.mhz().into() {
-            clock_range = ETH_MACMIIAR_CR_HCLK_DIV_16;
-        } else if clocks.hclk() <= 60.mhz().into() {
-            clock_range = ETH_MACMIIAR_CR_HCLK_DIV_26;
-        } else if clocks.hclk() <= 100.mhz().into() {
-            clock_range = ETH_MACMIIAR_CR_HCLK_DIV_42;
-        } else if clocks.hclk() <= 150.mhz().into() {
-            clock_range = ETH_MACMIIAR_CR_HCLK_DIV_62;
-        } else {
-            clock_range = ETH_MACMIIAR_CR_HCLK_DIV_102;
-        }
-
-=======
->>>>>>> 922c6a1a
         self.eth_mac
             .macmiiar
             .modify(|_, w| unsafe { w.cr().bits(clock_range) });
